<?php

/**
 * Model Context Protocol SDK for PHP
 *
 * (c) 2024 Logiscape LLC <https://logiscape.com>
 *
 * Based on the Python SDK for the Model Context Protocol
 * https://github.com/modelcontextprotocol/python-sdk
 *
 * PHP conversion developed by:
 * - Josh Abbott
 * - Claude 3.5 Sonnet (Anthropic AI model)
 * - ChatGPT o1 pro mode
 *
 * For the full copyright and license information, please view the LICENSE
 * file that was distributed with this source code.
 *
 * @package    logiscape/mcp-sdk-php 
 * @author     Josh Abbott <https://joshabbott.com>
 * @copyright  Logiscape LLC
 * @license    MIT License
 * @link       https://github.com/logiscape/mcp-sdk-php
 *
 * Filename: Server/Transport/SseServerTransport.php
 */

declare(strict_types=1);

namespace Mcp\Server\Transport;

use Mcp\Types\JsonRpcMessage;
use Mcp\Types\RequestId;
use Mcp\Shared\McpError;
use Mcp\Shared\ErrorData;
use Mcp\Shared\BaseSession;
use Mcp\Types\JsonRpcErrorObject;
use Mcp\Types\JSONRPCRequest;
use Mcp\Types\JSONRPCNotification;
use Mcp\Types\JSONRPCResponse;
use Mcp\Types\JSONRPCError;
use Mcp\Types\RequestParams;
use Mcp\Types\NotificationParams;
use Mcp\Types\Result;
use Mcp\Types\Meta;
use Psr\Log\LoggerInterface;
use Psr\Log\NullLogger;
<<<<<<< HEAD
use Swoole\Coroutine;
use Swoole\Coroutine\Channel;
use Swoole\Http\Response;
=======
use Swow\Channel;
use Swow\Psr7\Server\ServerConnection;
>>>>>>> 6530a72b
use RuntimeException;
use InvalidArgumentException;

/**
 * Class SseServerTransport
 *
 * Server-side SSE transport for MCP servers.
 *
 * This transport manages Server-Sent Events (SSE) connections, allowing the server
 * to push JSON-RPC messages to connected clients and handle incoming messages via POST requests.
 */
class SseServerTransport implements Transport
{
    /** @var array<string, array{created: int, lastSeen: int, output: Response}> */
    private array $sessions = [];
    /** @var BaseSession|null */
    private ?BaseSession $session = null;
    /** @var bool */
    private bool $isStarted = false;
    /** @var LoggerInterface */
    private LoggerInterface $logger;

    /** 模拟python的read_stream和write_stream */
    private Channel $read;
    private Channel $write;

    /**
     * SseServerTransport constructor.
     *
     * @param string                $endpoint The SSE endpoint URL.
     * @param LoggerInterface|null  $logger   PSR-3 compliant logger.
     *
     * @throws InvalidArgumentException If the endpoint is invalid.
     */
    public function __construct(
        private readonly string $endpoint,
        ?LoggerInterface $logger = null
    ) {
        if (empty($endpoint)) {
            throw new InvalidArgumentException('Endpoint cannot be empty.');
        }

        $this->logger = $logger ?? new NullLogger();

        $this->read = new Channel(1);
        $this->write = new Channel(1);
    }

    public function getStreams(): array
    {
        return [$this->read, $this->write];
    }

    /**
     * Starts the SSE transport.
     *
     * @throws RuntimeException If the transport is already started.
     * @return void
     */
    public function start(): void
    {
        if ($this->isStarted) {
            throw new RuntimeException('Transport already started');
        }

        $this->isStarted = true;
        $this->logger->debug('SSE transport started');
    }

    /**
     * Stops the SSE transport and cleans up all sessions.
     *
     * @return void
     */
    public function stop(): void
    {
        if (!$this->isStarted) {
            return;
        }

        // Close all SSE connections
        foreach ($this->sessions as $sessionId => $session) {
            $session['output']->end();
            $this->logger->debug("Closed SSE connection: $sessionId");
        }

        $this->sessions = [];
        $this->isStarted = false;
        $this->logger->debug('SSE transport stopped');
    }

    /**
     * Handles the initial SSE connection from a client.
     *
     * @param Response $output An output stream resource to write SSE events to.
     *
     * @return string The generated session ID for this connection.
     *
     * @throws InvalidArgumentException If the output is not a valid resource.
     * @throws RuntimeException         If the transport is not started.
     */
    public function handleSseRequest(Response $response): string
    {
        if (!$this->isStarted) {
            throw new RuntimeException('Transport not started');
        }

        $sessionId = bin2hex(random_bytes(16));
        $currentTime = time();

        $this->sessions[$sessionId] = [
            'created' => $currentTime,
            'lastSeen' => $currentTime,
            'output' => $response,
        ];

        // Set SSE headers (assuming this method is called before headers are sent)
        $response->header('Content-Type', 'text/event-stream');
        $response->header('Cache-Control', 'no-cache');
        $response->header('Connection', 'keep-alive');
        $response->header('X-Accel-Buffering', 'no'); // Disable response buffering

        // Send initial event with endpoint information
        $this->sendSseEvent($sessionId, 'endpoint', "{$this->endpoint}?session_id={$sessionId}");

        $this->logger->debug("New SSE connection established: $sessionId");

        return $sessionId;
    }

    /**
     * Handles incoming messages from the client via POST requests.
     *
     * @param string $sessionId The session ID provided by the client as a query parameter.
     * @param string $content   The JSON content from the POST body.
     *
     * @throws McpError              If parsing or validation fails.
     * @throws RuntimeException       If the transport is not started or the session is invalid.
     *
     * @return void
     */
    public function handlePostRequest(string $sessionId, string $content): void
    {
        if (!$this->isStarted) {
            throw new RuntimeException('Transport not started');
        }

        if (!isset($this->sessions[$sessionId])) {
            throw new McpError(new ErrorData(
                code: -32001,
                message: 'Session not found'
            ));
        }

        try {
            $data = json_decode($content, true, 512, JSON_THROW_ON_ERROR);
        } catch (\JsonException $e) {
            throw new McpError(new ErrorData(
                code: -32700,
                message: 'Parse error: ' . $e->getMessage()
            ));
        }

        // Validate 'jsonrpc' field
        if (!isset($data['jsonrpc']) || $data['jsonrpc'] !== '2.0') {
            throw new McpError(new ErrorData(
                code: -32600,
                message: 'Invalid Request: jsonrpc version must be "2.0"'
            ));
        }

        // Determine message type based on presence of specific fields
        $hasMethod = array_key_exists('method', $data);
        $hasId = array_key_exists('id', $data);
        $hasResult = array_key_exists('result', $data);
        $hasError = array_key_exists('error', $data);

        // Initialize RequestId if present
        $id = null;
        if ($hasId) {
            $id = new RequestId($data['id']);
        }

        try {
            if ($hasError) {
                // It's a JSONRPCError
                $errorData = $data['error'];
                if (!isset($errorData['code']) || !isset($errorData['message'])) {
                    throw new McpError(new ErrorData(
                        code: -32600,
                        message: 'Invalid Request: error object must contain code and message'
                    ));
                }

                $errorObj = new JsonRpcErrorObject(
                    code: $errorData['code'],
                    message: $errorData['message'],
                    data: $errorData['data'] ?? null
                );

                $errorMsg = new JSONRPCError(
                    jsonrpc: '2.0',
                    id: $id ?? new RequestId(''), // 'id' must be present for error
                    error: $errorObj
                );

                $errorMsg->validate();
                $message = new JsonRpcMessage($errorMsg);
            } elseif ($hasMethod && $hasId && !$hasResult) {
                // It's a JSONRPCRequest
                $method = $data['method'];
                $params = isset($data['params']) && is_array($data['params']) ? RequestParams::fromArray($data['params']) : null;

                $req = new JSONRPCRequest(
                    jsonrpc: '2.0',
                    id: $id,
                    params: $params,
                    method: $method
                );

                $req->validate();
                $message = new JsonRpcMessage($req);
            } elseif ($hasMethod && !$hasId && !$hasResult) {
                // It's a JSONRPCNotification
                $method = $data['method'];
                $params = isset($data['params']) && is_array($data['params']) ? NotificationParams::fromArray($data['params']) : null;

                $not = new JSONRPCNotification(
                    jsonrpc: '2.0',
                    params: $params,
                    method: $method
                );

                $not->validate();
                $message = new JsonRpcMessage($not);
            } elseif ($hasId && $hasResult && !$hasMethod) {
                // It's a JSONRPCResponse
                $resultData = $data['result'];
                $result = $this->buildResult($resultData);

                $resp = new JSONRPCResponse(
                    jsonrpc: '2.0',
                    id: $id,
                    result: $result
                );

                $resp->validate();
                $message = new JsonRpcMessage($resp);
            } else {
                // Invalid message structure
                throw new McpError(new ErrorData(
                    code: -32600,
                    message: 'Invalid Request: Could not determine message type'
                ));
            }

            // Update the session's last seen timestamp
            $this->sessions[$sessionId]['lastSeen'] = time();
            $this->logger->debug("Received message from session $sessionId");

            // Pass message to the session
            $this->read->push($message);
        } catch (McpError $e) {
            throw $e;
        } catch (\Exception $e) {
            throw new McpError(new ErrorData(
                code: -32700,
                message: 'Parse error: ' . $e->getMessage()
            ));
        }
    }

    /**
     * Writes a JSON-RPC message to all connected SSE clients.
     *
     * @param JsonRpcMessage $message The JSON-RPC message to send.
     *
     * @throws RuntimeException If the transport is not started.
     *
     * @return void
     */
    public function writeMessage(JsonRpcMessage $message): void
    {
        if (!$this->isStarted) {
            throw new RuntimeException('Transport not started');
        }

        // Encode the JsonRpcMessage to JSON
        $json = json_encode($message, JSON_UNESCAPED_SLASHES | JSON_INVALID_UTF8_SUBSTITUTE);
        if ($json === false) {
            throw new RuntimeException('Failed to encode message as JSON: ' . json_last_error_msg());
        }

        // Send the JSON-RPC message as an SSE event to all sessions
        foreach ($this->sessions as $sessionId => $session) {
            $this->sendSseEvent($sessionId, 'message', $json);
        }

        $this->logger->debug("Broadcasted message to all SSE sessions");
    }

    /**
     * Reads a message from the transport.
     *
     * Note: SSE does not provide a direct way to read messages from the client.
     * Incoming messages are handled via `handlePostRequest`.
     *
     * @return JsonRpcMessage|null Always returns null.
     */
    public function readMessage(): ?JsonRpcMessage
    {
        // SSE is unidirectional (server to client), reading is handled via POST requests
        return null;
    }

    /**
     * Builds a Result object from an associative array.
     *
     * @param array $resultData The result data array from the JSON-RPC response.
     *
     * @return Result The constructed Result object.
     */
    private function buildResult(array $resultData): Result
    {
        $meta = null;
        if (isset($resultData['_meta']) && is_array($resultData['_meta'])) {
            $meta = Meta::FromArray($resultData['_meta']);
        }

        $result = new Result(_meta: $meta);

        // Assign other result fields dynamically
        foreach ($resultData as $key => $value) {
            if ($key !== '_meta') {
                $result->$key = $value;
            }
        }

        return $result;
    }

    /**
     * Sends an SSE event to a specific session.
     *
     * @param string $sessionId The session ID to send the event to.
     * @param string $event     The SSE event type.
     * @param string $data      The data payload of the event.
     *
     * @return void
     */
    private function sendSseEvent(string $sessionId, string $event, string $data): void
    {
        if (!isset($this->sessions[$sessionId])) {
            $this->logger->warning("Attempted to send SSE event to unknown session: $sessionId");
            return;
        }

        $output = $this->sessions[$sessionId]['output'];

        $sseData = "event: {$event}\ndata: {$data}\n\n";

        $success = $output->write($sseData);
        if ($success === false) {
            $this->logger->error("Failed to write SSE event to session: $sessionId");
            unset($this->sessions[$sessionId]);
            return;
        }

        $this->logger->debug("Sent SSE event '{$event}' to session: $sessionId");
    }

    /**
     * Cleans up expired sessions based on the maximum allowed age.
     *
     * @param int $maxAge Maximum age in seconds before a session is considered expired.
     *
     * @return void
     */
    public function cleanupSessions(int $maxAge = 3600): void
    {
        $now = time();
        foreach ($this->sessions as $sessionId => $session) {
            if ($now - $session['lastSeen'] > $maxAge) {
                $session['output']->end();
                unset($this->sessions[$sessionId]);
                $this->logger->debug("Cleaned up expired session: $sessionId");
            }
        }
    }

    /**
     * 检查传输层是否已启动
     */
    public function isStarted(): bool
    {
        return $this->isStarted;
    }
}<|MERGE_RESOLUTION|>--- conflicted
+++ resolved
@@ -45,14 +45,8 @@
 use Mcp\Types\Meta;
 use Psr\Log\LoggerInterface;
 use Psr\Log\NullLogger;
-<<<<<<< HEAD
-use Swoole\Coroutine;
 use Swoole\Coroutine\Channel;
 use Swoole\Http\Response;
-=======
-use Swow\Channel;
-use Swow\Psr7\Server\ServerConnection;
->>>>>>> 6530a72b
 use RuntimeException;
 use InvalidArgumentException;
 
@@ -109,7 +103,8 @@
     /**
      * Starts the SSE transport.
      *
-     * @throws RuntimeException If the transport is already started.
+     * @throws RuntimeException If the transport is already started or if no session is attached.
+     *
      * @return void
      */
     public function start(): void
