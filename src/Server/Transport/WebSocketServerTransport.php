--- conflicted
+++ resolved
@@ -50,12 +50,7 @@
 use Ratchet\WebSocket\WsServerInterface;
 use RuntimeException;
 use InvalidArgumentException;
-<<<<<<< HEAD
-use Swoole\Coroutine;
 use Swoole\Coroutine\Channel;
-=======
-use Swow\Channel;
->>>>>>> 6530a72b
 
 /**
  * Class WebSocketServerTransport
@@ -158,11 +153,7 @@
     {
         return $this->isStarted;
     }
-<<<<<<< HEAD
     
-=======
-
->>>>>>> 6530a72b
     /**
      * Attaches a session to the transport.
      *
