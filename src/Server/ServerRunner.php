--- conflicted
+++ resolved
@@ -35,11 +35,9 @@
 use Mcp\Server\ServerSession;
 use Mcp\Server\Server;
 use Mcp\Server\InitializationOptions;
-use Mcp\Shared\BaseSession;
 use Mcp\Types\ServerCapabilities;
 use Psr\Log\LoggerInterface;
 use Psr\Log\LogLevel;
-<<<<<<< HEAD
 use Swoole\Coroutine;
 use Swoole\Coroutine\Http\Server as HttpServer;
 use Swoole\Http\Request;
@@ -50,17 +48,6 @@
 use Swoole\Coroutine\Barrier;
 use Psr\Log\NullLogger;
 use function Swoole\Coroutine\run;
-=======
-use Swow\Coroutine;
-use Swow\Psr7\Message\ServerRequest as HttpRequest;
-use Swow\Psr7\Server\EventDriver;
-use Swow\Psr7\Server\Server as Psr7Server;
-use Swow\Psr7\Server\ServerConnection;
-use RuntimeException;
-use Swow\Channel;
-use Swow\Sync\WaitReference;
-use Psr\Log\NullLogger;
->>>>>>> 6530a72b
 
 /**
  * Main entry point for running an MCP server synchronously using STDIO transport.
@@ -70,15 +57,10 @@
  */
 class ServerRunner
 {
-<<<<<<< HEAD
     private ?barrier $waitRef = null;
     private Channel $controlSignal;
-=======
-    private ?WaitReference $waitRef = null;
-    private Channel $controlSignal;
-    /** @var array<coroutine> */
+    /** @var array<int> */
     private array $coroutines = [];
->>>>>>> 6530a72b
 
     private const MAX_SELECT_TIMOUT_US = 800000;
     private ?Transport $transportInstance = null;
@@ -90,11 +72,7 @@
         private string $host = '0.0.0.0',
         private int $port = 8000,
     ) {
-<<<<<<< HEAD
         $this->controlSignal = new Channel(1); // 控制信号通道
-=======
-        $this->controlSignal = new Channel(); // 控制信号通道
->>>>>>> 6530a72b
         $this->logger = $logger ?? new NullLogger();
     }
 
@@ -108,7 +86,6 @@
             error_reporting(E_ERROR | E_PARSE);
         }
 
-<<<<<<< HEAD
         run(function () use ($server, $initOptions) {
             // 创建WaitReference
             $this->waitRef = Barrier::make();
@@ -122,12 +99,13 @@
                 }
 
                 // 监听控制信号
-                $this->spawnCoroutine(function (): void {
+                Coroutine::create(function (): void {
                     $signal = $this->controlSignal->pop();
                     if ($signal === 'shutdown') {
                         $this->logger->info('Received shutdown signal, stopping server...');
                         // 关闭组件
-                        $this->stopComponents();
+                        $this->shutdownServerInstances();
+                        $this->killAllCoroutines();
                     }
                 });
 
@@ -138,7 +116,7 @@
                 $this->logger->error('Server error: ' . $e->getMessage());
                 throw $e;
             } finally {
-                $this->stopComponents();
+                $this->shutdownServerInstances();
             }
         });
     }
@@ -184,110 +162,10 @@
                         $this->logger->error('Error reading message: ' . $e->getMessage());
                     }
 
-=======
-        // 创建WaitReference
-        $this->waitRef = new WaitReference();
-
-        try {
-            // 选择运行模式
-            if ($this->transport == 'sse') {
-                $this->runSseServer($server, $initOptions);
-            } else {
-                $this->runStdioServer($server, $initOptions);
-            }
-
-            // 监听控制信号
-            Coroutine::run(function (): void {
-                $signal = $this->controlSignal->pop();
-                if ($signal === 'shutdown') {
-                    $this->logger->info('Received shutdown signal, stopping server...');
-                    // 关闭组件
-                    $this->shutdownServerInstances();
-                    $this->killAllCoroutines();
-                }
-            });
-
-            // 等待所有协程完成
-            WaitReference::wait($this->waitRef);
-            $this->logger->info('Server stopped');
-        } catch (\Throwable $e) {
-            $this->logger->error('Server error: ' . $e->getMessage());
-            throw $e;
-        } finally {
-            $this->shutdownServerInstances();
-        }
-    }
-
-    /**
-     * 运行STDIO服务器
-     */
-    private function runStdioServer(Server $server, InitializationOptions $initOptions): void
-    {
-        try {
-            $transport = StdioServerTransport::create();
-            $this->transportInstance = $transport;
-
-            // 启动transport，但不要在transport内部创建协程
-            $transport->start();
-
-            list($read, $write) = $transport->getStreams();
-            $session = new ServerSession(
-                $read,
-                $write,
-                $initOptions,
-                $this->logger
-            );
-            $this->sessionInstance = $session;
-
-            // 添加处理器
-            $session->registerHandlers($server->getHandlers());
-            $session->registerNotificationHandlers($server->getNotificationHandlers());
-
-            // 启动session
-            $session->start();
-
-            // 由ServerRunner管理读取消息的协程
-            $this->spawnCoroutine(function () use ($transport, $read): void {
-                while (true) {
-                    try {
-                        // 读取消息
-                        $message = $transport->readMessage();
-                        if ($message !== null) {
-                            $read->push($message);
-                        }
-                    } catch (\Exception $e) {
-                        $this->logger->error('Error reading message: ' . $e->getMessage());
-                    }
-
                     // 检查是否应该退出
                     if (!$transport->isStarted()) {
                         break;
                     }
-
-                    // 短暂休眠避免CPU占用过高
-                    usleep(self::MAX_SELECT_TIMOUT_US);
-                }
-            });
-
-            // 由ServerRunner管理写入消息的协程
-            $this->spawnCoroutine(function () use ($transport, $write): void {
-                while (true) {
-                    try {
-                        // 获取并写入消息
-                        $message = $write->pop();
-                        if ($message !== null) {
-                            $transport->writeMessage($message);
-                        }
-                    } catch (\Exception $e) {
-                        $this->logger->error('Error writing message: ' . $e->getMessage());
-                    }
-
->>>>>>> 6530a72b
-                    // 检查是否应该退出
-                    if (!$transport->isStarted()) {
-                        break;
-                    }
-<<<<<<< HEAD
 
                     // 短暂休眠避免CPU占用过高
                     usleep(self::MAX_SELECT_TIMOUT_US);
@@ -445,149 +323,6 @@
                 });
 
                 $httpServer->start();
-=======
-                }
-            });
-
-            // 由ServerRunner管理处理消息的协程
-            $this->spawnCoroutine(function () use ($session): void {
-                while (true) {
-                    try {
-                        $session->processNextMessage();
-                    } catch (\Exception $e) {
-                        $this->logger->error('Error processing message: ' . $e->getMessage());
-                    }
-
-                    // 检查是否应该退出
-                    if (!$session->isStarted()) {
-                        break;
-                    }
-
-                    // 短暂休眠避免CPU占用过高
-                    usleep(self::MAX_SELECT_TIMOUT_US);
-                }
-            });
-
-            $this->logger->info('Server started');
-        } catch (\Throwable $e) {
-            $this->logger->error('Server initialization error: ' . $e->getMessage());
-            $this->controlSignal->push('shutdown');
-            throw $e;
-        }
-    }
-
-    /**
-     * 运行SSE服务器
-     */
-    private function runSseServer(Server $server, InitializationOptions $initOptions): void
-    {
-        try {
-            // 创建transport
-            $transport = new SseServerTransport('/messages', $this->logger);
-            $this->transportInstance = $transport;
-
-            // 启动transport
-            $transport->start();
-
-            list($read, $write) = $transport->getStreams();
-
-            // 创建session
-            $session = new ServerSession(
-                $read,
-                $write,
-                $initOptions,
-                $this->logger
-            );
-            $this->sessionInstance = $session;
-
-            // 添加处理器
-            $session->registerHandlers($server->getHandlers());
-            $session->registerNotificationHandlers($server->getNotificationHandlers());
-
-            // 启动session
-            $session->start();
-
-            // 协程：定期清理过期的SSE会话
-            $this->spawnCoroutine(function () use ($transport): void {
-                while ($transport->isStarted()) {
-                    try {
-                        $transport->cleanupSessions();
-                        sleep(60); // 每分钟清理一次
-                    } catch (\Exception $e) {
-                        $this->logger->error('Error cleaning up sessions: ' . $e->getMessage());
-                    }
-                }
-            });
-
-            // 协程：处理写入消息
-            $this->spawnCoroutine(function () use ($transport, $write): void {
-                while ($transport->isStarted()) {
-                    try {
-                        $message = $write->pop();
-                        if ($message !== null) {
-                            $transport->writeMessage($message);
-                        }
-                    } catch (\Exception $e) {
-                        $this->logger->error('Error writing SSE message: ' . $e->getMessage());
-                    }
-                }
-            });
-
-            // 协程：处理消息
-            $this->spawnCoroutine(function () use ($session): void {
-                while ($session->isStarted()) {
-                    try {
-                        $session->processNextMessage();
-                    } catch (\Exception $e) {
-                        $this->logger->error('Error processing message: ' . $e->getMessage());
-                    }
-
-                    // 短暂休眠避免CPU占用过高
-                    usleep(self::MAX_SELECT_TIMOUT_US);
-                }
-            });
-
-            // 启动HTTP服务器
-            $this->spawnCoroutine(function () use ($transport): void {
-                // 设置HTTP服务器
-                $httpServer = new EventDriver(new Psr7Server());
-                $httpServer->withRequestHandler(function (ServerConnection $connection, HttpRequest $request) use ($transport): void {
-                    $uri = $request->getUri()->getPath();
-
-                    try {
-                        if ($uri == '/sse') {
-                            // 处理SSE连接请求
-                            $transport->handleSseRequest($connection);
-                        } elseif ($uri == '/messages') {
-                            // 处理POST消息请求
-                            $sessionId = (string)$request->getQueryParams()['session_id'];
-                            $transport->handlePostRequest($sessionId, (string)$request->getBody());
-                            $connection->respond([
-                                'Content-Type' => 'application/json',
-                            ], json_encode(['success' => true]));
-                        } else {
-                            // 处理404
-                            $connection->respond([
-                                'Content-Type' => 'application/json',
-                                'Status' => 404,
-                            ], json_encode(['error' => 'Not found']));
-                        }
-                    } catch (\Exception $e) {
-                        // 处理错误
-                        $connection->respond([
-                            'Content-Type' => 'application/json',
-                            'Status' => 500,
-                        ], json_encode(['error' => $e->getMessage()]));
-                        $this->logger->error('HTTP request error: ' . $e->getMessage());
-                    }
-                })->withExceptionHandler(function (ServerConnection $connection, \Exception $e) {
-                    $this->logger->error('HTTP server error: ' . $e->getMessage());
-                    $connection->respond([
-                        'Content-Type' => 'application/json',
-                        'Status' => 500,
-                    ], json_encode(['error' => 'Server error']));
-                })->startOn($this->host, $this->port);
->>>>>>> 6530a72b
             });
 
             $this->logger->info("SSE server started on http://{$this->host}:{$this->port}/sse");
@@ -603,25 +338,15 @@
      */
     private function spawnCoroutine(callable $callback): int
     {
-<<<<<<< HEAD
-        return Coroutine::create($callback, $this->waitRef);
+        $coroutineId =  Coroutine::create($callback, $this->waitRef);
+        $this->coroutines[] = $coroutineId;
+        return $coroutineId;
     }
 
     /**
      * 停止所有组件
      */
-    private function stopComponents(): void
-=======
-        $coroutine = Coroutine::run($callback, $this->waitRef);
-        $this->coroutines[] = $coroutine;
-        return $coroutine->getId();
-    }
-
-    /**
-     * 停止所有组件
-     */
     private function shutdownServerInstances(): void
->>>>>>> 6530a72b
     {
         if ($this->transportInstance) {
             $this->transportInstance->stop();
@@ -629,12 +354,6 @@
 
         if ($this->sessionInstance) {
             $this->sessionInstance->stop();
-<<<<<<< HEAD
-        }
-    }
-
-    /**
-=======
         }
     }
 
@@ -643,10 +362,8 @@
      */
     private function killAllCoroutines(): void
     {
-        foreach ($this->coroutines as $coroutine) {
-            if ($coroutine->isExecuting()) {
-                $coroutine->kill();
-            }
+        foreach ($this->coroutines as $cid) {
+            Coroutine::cancel($cid);
         }
     }
 
@@ -670,7 +387,6 @@
     }
 
     /**
->>>>>>> 6530a72b
      * 关闭服务器
      */
     public function shutdown(): void
