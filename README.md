--- conflicted
+++ resolved
@@ -11,10 +11,6 @@
 * ext-curl
 * ext-pcntl (optional, recommended for CLI environments)
 * ext-swow (for sse and websocket transport)
-
-### Branch
-
-Both Stdio and SSE transports supported in [swow](https://github.com/he426100/mcp-sdk-php/tree/swow) and [swoole](https://github.com/he426100/mcp-sdk-php/tree/swoole) branch
 
 ## Basic Usage
 
@@ -104,13 +100,8 @@
 
 Save this as `example_server.php`
 
-<<<<<<< HEAD
-
-## Sample Project
-=======
 ### Using Annotations (Alternative Approach)
 
->>>>>>> 7396957b
 
 ```php
 <?php
